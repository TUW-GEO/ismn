# -*- coding: utf-8 -*-
from typing import Optional, List, Any, Union
import pandas as pd
from ismn.tables import *

"""
TODO:
- Add unit for depths?
"""


class Depth():
    """
    A class representing a depth
    0: surface, >0: Below surface, <0: Above surface.

    Attributes
    ----------
    start : float
        Depth start. Upper boundary of a layer.
    end : float
        Depth end. Lower boundary of a layer.

    Methods
    -------
    __eq__(other)
        Test if two Depth are equal.
    enclose(other)
        Test if other Depth encloses given Depth.
    """

    def __init__(self, start, end):
        """
        Parameters
        ----------
        start : float
            Depth start. Upper boundary of a layer.
        end : float
            Depth end. Lower boundary of a layer.
        """

        self.start = float(start)
        self.end = float(end)

        self.extent = self.end - self.start

        if abs(start) > abs(end):
            raise DepthError("Depth end can not be further from 0 than depth start")

        if self.start == self.end:
            self.is_profile = False
        else:
            self.is_profile = True

    def __repr__(self):
        return f"{self.__class__.__name__}([{self.start}, {self.end}])"

    def __getitem__(self, item:int):
        return [self.start, self.end][item]

    def __str__(self):
        return f"{self.start} to {self.end} [m]"

    def __eq__(self, other):
        """
        Test if two Depth are equal.

        Parameters
        ----------
        other : Depth
            Depth.

        Returns
        -------
        flag : bool
            True if both depths are equal, False otherwise.
        """
        if (self.start == other.start) and (self.end == other.end):
            flag = True
        else:
            flag = False

        return flag

    def __iter__(self):
        for d in [self.start, self.end]:
            yield d

    def __temp_pos_depths(self, other=None):
        # Create temporary depths that are shifted to positive

        shift = min([self.end, other.end] +
                    [self.start, other.start] if other is not None else [])

        if shift < 0:  # no neg depths
            # move both to pos range if necessary
            if (self.start < 0) or (self.end < 0):
                temp_d1 = Depth(self.end - shift, self.start - shift)
            else:
                temp_d1 = Depth(self.start - shift, self.end - shift)

            if other is not None:
                if (other.start < 0) or (other.end < 0):
                    temp_d2 = Depth(other.end - shift, other.start - shift)
                else:
                    temp_d2 = Depth(other.start - shift, other.end - shift)
            else:
                temp_d2 = None
        else:
            temp_d1 = Depth(self.start, self.end)
            temp_d2 = Depth(other.start, other.end) if other is not None else None

        return temp_d1, temp_d2

    def perc_overlap(self, other):
        """
        Estimate how much 2 depths correspond.
        1 means that the are the same, 0 means that they have an infinitely
        small correspondence (e.g. a single layer within a range, or 2 adjacent
        depths). -1 means that they dont overlap.

        Parameters
        ----------
        other : Depth
            Second depth

        Returns
        -------
        p : float
            Normalised overlap range
            <0 = no overlap, 0 = adjacent, >0 = overlap, 1 = equal
        """
        if self == other:  # same depths
            return 1
        else:
            # shift depths to pos ranges, flip start/end so that formulas work.
            temp_d1, temp_d2 = self.__temp_pos_depths(other)

            r = max([temp_d1.end, temp_d2.end]) - min([temp_d1.start, temp_d2.start])

            # Overlapping range normalised to the overall depth range r
            p_f = abs(temp_d1.start - temp_d2.start) / r
            p_t = abs(temp_d1.end - temp_d2.end) / r
            p = 1 - p_f - p_t

            p = round(p, 7)

            if p < 0:
                p = -1

        return p

    def overlap(self, other, return_perc=False):
        """
        Check if two depths overlap, (if the start of one depth is the same as
        the end of the other, they overlap,
        e.g. Depth(0, 0.1) and Depth(0.1, 0.2) do overlap.

        Parameters
        ----------
        other : Depth
            Other Depth
        return_perc : bool, optional (default: False)
            Returns how much the depths overlap. See func: perc_overlap()

        Returns
        -------
        overlap : bool
            True if Depths overlap
        perc_overlap: float, optional
            Normalised overlap.
        """
        other_start_encl = self.encloses(Depth(other.start, other.start))
        other_end_encl = self.encloses(Depth(other.end, other.end))

        this_start_encl = other.encloses(Depth(self.start, self.start))
        this_end_encl = other.encloses(Depth(self.end, self.end))

        overlap = any([other_start_encl, other_end_encl,
                       this_start_encl, this_end_encl])

        if return_perc:
            return overlap, self.perc_overlap(other)
        else:
            return overlap

    def encloses(self, other):
        """
        Test if this Depth encloses other Depth. Reverse of enclosed().

        Parameters
        ----------
        other : Depth
            Check if other is enclosed by self.

        Returns
        -------
        flag : bool
            True if other depth is surrounded by given depth, False otherwise.
        """
        temp_d1, temp_d2 = self.__temp_pos_depths(other)
        if (temp_d1.start <= temp_d2.start) and (temp_d1.end >= temp_d2.end):
            flag = True
        else:
            flag = False

        return flag

    def enclosed(self, other):
        """
        Test if other Depth encloses this Depth. Reverse of encloses().

        Parameters
        ----------
        other : Depth
            Check if self is enclosed by other.

        Returns
        -------
        flag : bool
            True if other depth surrounds given depth, False otherwise.
        """
        temp_d1, temp_d2 = self.__temp_pos_depths(other)

        if (temp_d2.start <= temp_d1.start) and (temp_d2.end >= temp_d1.end):
            flag = True
        else:
            flag = False

        return flag


class MetaVar():
    """
    Meta Variable is a simple combination of a name, a value
    and a depth (optional).
    """

    def __init__(self,
                 name: str,
                 val: Any,
                 depth: Depth = None):
        """
        A named value that can be representative of a depth.

        Parameters
        ----------
        name : str
            Name of the variable
        val : Any
            Value of the variable
        depth : Depth, optional (default: None)
            Depth of the value
        """
        self.name = name
        self.val = val
        self.depth = depth

    def __repr__(self):
        return f"{self.__class__.__name__}([{self.name}, {self.val}, " \
            f"{None.__repr__() if not self.depth else self.depth.__repr__()}])"

    def __getitem__(self, item:int):
        return [self.name, self.val, self.depth][item]

    def __str__(self):
        d = str(self.depth) if self.depth else 'no depth'
        return f"{self.name} ({d}): {self.val}"

    def __iter__(self):
        yield self.name;
        yield self.val
        if self.depth is None:
            yield None;
            yield None
        else:
            yield self.depth.start;
            yield self.depth.end

    def __eq__(self, other):
        try:
            assert self.name == other.name
            assert self.val == other.val
            assert self.depth == other.depth
            return True
        except (AssertionError, AttributeError):
            return False

    @property
    def empty(self) -> bool:
        # Check if Var has a valid value
        return pd.isnull(self.val)  # np.nan or None


class MetaData():
    """
    MetaData contains multiple MetaVars as a list (there can be multiple
    vars with the same name, e.g. for different depths)
    """

    def __init__(self,
                 vars: List[MetaVar] = None):
        """
        Parameters
        ----------
        vars : List[MetaVar]
            List of MetaVars that build the MetaData
        """
        if vars is None:
            self.metadata = []
            # not a dict, because multiple meta vars with same name possible
        else:
            self.metadata = vars

    def __iter__(self):
        for var in self.metadata:
            yield var

    def __repr__(self):
        return f"{self.__class__.__name__}([\n" + \
               ",\n".join(['  ' + var.__repr__() for var in self.metadata]) + \
               "\n])"

    def __getitem__(self,
                    item: Union[str, int, list]) \
            -> Union['MetaData', MetaVar, None]:
        # get all variables with the selected name or at the selected index
        if not isinstance(item, list):
            if isinstance(item, int):
                return self.metadata[item]
            else:
                items = [v for v in self.metadata if v.name == item]
                if len(items) == 0:
                    return None
                elif len(items) == 1:
                    return items[0]
                else:
                    return MetaData(items)
        else:
            items = [v for v in self.metadata if v.name in item]
            return MetaData(items)

<<<<<<< HEAD
    def __str__(self):
        names, depths = [], []
        for var in self.metadata:
            names.append(var.name)
            if var.depth is not None:
                depth = str(var.depth)
            else:
                depth = "no depth"
            depths.append(depth)
        return ", ".join([f"{name} ({depth})" for name, depth in zip(names, depths)])

    def __contains__(self, item: Union[MetaVar, str]):
=======
    def __contains__(self, item:Union[MetaVar, str]):
>>>>>>> 63fc6409
        if isinstance(item, MetaVar):
            for var in self.metadata:
                if var == item:
                    return True
        else:
            if item in self.keys():
                return True
        return False

    def __len__(self):
        return len(self.metadata)

    def __eq__(self, other):
        if len(self) != len(other):
            return False
        for v in self.metadata:
            if v not in other:
                return False
        for v in other.metadata:
            if v not in self:
                return False

        return True

    def keys(self) -> list:
        # get only variable names
        keys = []
        for var in self.metadata:
            keys.append(var.name)
        return keys

    def values(self) -> list:
        values = []
        for var in self.metadata:
            values.append(var.val)
        return values

    @classmethod
    def from_dict(cls, data: dict) -> 'MetaData':
        # Build Metadata from dict {name: (*args) ... }
        vars = []
        for k, v in data.items():
            v = np.atleast_1d(v)
            if len(v) == 3:
                if v[1] is None and v[2] is None:
                    vars.append(MetaVar(k, v[0]))
                else:
                    vars.append(MetaVar(k, v[0], Depth(float(v[1]), float(v[2]))))
            else:
                vars.append(MetaVar(k, *v))
        return cls(vars)

    def to_pd(self, transpose=False, dropna=True):
        """
        Convert metadata to a pandas DataFrame.

        Parameters
        ----------
        transpose : bool, optional (default: False)
            Organise variables in columns instead of rows.
        dropna : bool, optional (default: True)
            Drop NaNs, e.g. when no depth is assigned or a variable is empty
            the corresponding rows/cols will be excluded from the returned
            data frame.

        Returns
        -------
        df : pd.DataFrame
            Metadata collection as a data frame.
        """

        args = ['val', 'depth_from', 'depth_to']

        var_names, values = [], []
        for var_name in np.unique(self.keys()):
            var = self[var_name]
            if isinstance(var, MetaVar):
                values.append(tuple(var)[1:])
                var_names.append(var_name)
            else:
                for v in var:
                    values.append(tuple(v)[1:])
                    var_names.append(var_name)

        values = list(sum(values, ()))

        index = pd.MultiIndex.from_product([var_names, args], names=['name', 'meta_args'])

        df = pd.DataFrame(index=index, data=values).fillna(np.nan)
        df = df.rename(columns={0: 'data'})

        if dropna:
            df.dropna(inplace=True)

        return df.loc[:, 'data'] if not transpose else df.T

    def merge(self, other, inplace=False, exclude_empty=True):
        """
        Merge two or more metadata sets, i.e. take all variables from other(s)
        that are not in this metadata, and add them.

        Parameters
        ----------
        other: MetaData or List[MetaData]
            Other MetaData Collection or a list of MetaData, e.g. from multiple
            sensors.
        inplace: bool, optional (default: False)
            Replace self.metadata with the merged meteadata, if False then
            the merged metadata is returned
        exclude_empty : bool, optional (default: True
            Variables where the value is NaN are ignored during merging.

        Returns
        -------
        merged: MetaData or None
            The merged metadata (if inplace is False)
        """

        if isinstance(other, MetaData):
            other = [other]
        merged = MetaData()

        for m in [self, *other]:
            for v in m.metadata:
                if (not v.empty if exclude_empty else True) and \
                        (v not in merged):
                    merged.add(v.name, v.val, v.depth)

        if inplace:
            self.metadata = merged
        else:
            return merged

    def add(self, name, val, depth: Depth = None):
        """
        Create a new MetaVar and add it to this collection.

        Parameters
        ----------
        name : str
            Name of the variable
        val : Any
            Value of the variable
        depth : Depth, optional (default: None)
            A depth that is asssigned to the variable.
        """
        self.metadata.append(MetaVar(name, val, depth))

    def best_meta_for_depth(self, depth):
        """
        For meta variables that have a depth assigned, find the ones that match
        best (see func: perc_overlap()) to the passed depth.

        Parameters
        ----------
        depth : Depth
            Reference depth, e.g. the depth of a sensor.

        Returns
        -------
        best_vars : MetaData
            A dict of variable names and a single variable for each name that
            was found to match best to the passed depth.
            Any variables that have a depth assigned which does not overlap
            with the passed depth are excluded here!
        """
        best_vars = []
        for varname in np.unique(self.keys()):
            var = self[varname]
            if isinstance(var, MetaData):
                best_p = -np.inf
                best_var = var[0]
                for v in var:
                    p = depth.perc_overlap(v.depth)
                    if p > best_p:
                        best_p = p
                        best_var = v
                if depth.overlap(best_var.depth):  # only add if best var overlaps
                    best_vars.append(best_var)
            else:
                if var.depth is None:  # if var has no depth, use it
                    best_vars.append(var)
                elif depth.overlap(var.depth):  # need overlap
                    best_vars.append(var)
                else:
                    pass  # ignore var only if there is a depth but no overlap

        return MetaData(best_vars)


if __name__ == '__main__':
    d1 = Depth(0.1, -0.2)
    d2 = Depth(-0.1, -0.3)

    p = d1.perc_overlap(d2)

<<<<<<< HEAD
=======

>>>>>>> 63fc6409
    var11 = MetaVar('station', 'bla1')
    var12 = MetaVar('station', 'bla2')
    var13 = MetaVar('sand_fraction', 9000, Depth(0, 0.1))

    var21 = MetaVar('station', 'bla1')
    var22 = MetaVar('sand_fraction', 1, Depth(0.05, 0.1))
    var23 = MetaVar('sand_fraction', 1, Depth(0.1, 0.3))

    var32 = MetaVar('depvar', 123, Depth(0, -1))
    var33 = MetaVar('station', 'bla2', Depth(0, -1))

    meta1 = MetaData([var11, var12, var13])
    meta2 = MetaData([var21, var22, var23])
    meta3 = MetaData([var32, var33])

    meta3.best_meta_for_depth(Depth(0, -0.5))
    merged = meta1.merge([meta2, meta3])
    merged.to_pd()

    # dd = d.to_dict()<|MERGE_RESOLUTION|>--- conflicted
+++ resolved
@@ -340,22 +340,8 @@
             items = [v for v in self.metadata if v.name in item]
             return MetaData(items)
 
-<<<<<<< HEAD
-    def __str__(self):
-        names, depths = [], []
-        for var in self.metadata:
-            names.append(var.name)
-            if var.depth is not None:
-                depth = str(var.depth)
-            else:
-                depth = "no depth"
-            depths.append(depth)
-        return ", ".join([f"{name} ({depth})" for name, depth in zip(names, depths)])
 
     def __contains__(self, item: Union[MetaVar, str]):
-=======
-    def __contains__(self, item:Union[MetaVar, str]):
->>>>>>> 63fc6409
         if isinstance(item, MetaVar):
             for var in self.metadata:
                 if var == item:
@@ -552,10 +538,6 @@
 
     p = d1.perc_overlap(d2)
 
-<<<<<<< HEAD
-=======
-
->>>>>>> 63fc6409
     var11 = MetaVar('station', 'bla1')
     var12 = MetaVar('station', 'bla2')
     var13 = MetaVar('sand_fraction', 9000, Depth(0, 0.1))
